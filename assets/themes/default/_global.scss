html {
  box-sizing: border-box;
}
*, *:before, *:after {
  box-sizing: inherit;
}

html, body {
  margin: 0;
  padding: 0;
  background: $background;
  color: $text-color;
  font-family: $route159;

  ::selection {
    background: transparentize($primary, 0.7);
  }
 ::-moz-selection {
    background: transparentize($primary, 0.7);
 }
}

a, a:visited {
  color: $primary;
  text-decoration: none;
}
a::selection {
 color: $background;
}
a::-moz-selection {
 color: $background;
}
small {
  margin-left: 1em;
  color: transparentize($text-color, 0.6);
  font-size: 0.75em;
  word-wrap: break-word;
  word-break: break-all;
}

.center {
  text-align: center;
  font-weight: bold;
  opacity: 0.6;
  padding: 5em;
}

.right {
  text-align: right;
  display: flex;
  justify-content: end;
  align-items: center;
}

.spaced {
  margin: 4rem 0;
}

.banner {
  background: $gray;
  padding-top: 2em;
  padding-bottom: 1em;
  margin: 3em 0px;
}

.hidden {
 display: none;
 appearance: none;
}

/* Main */
body > main > *, .h-feed > * {
  margin: 1em $horizontal-margin;
}

body > main > .h-entry, .h-feed {
 margin: 0;
}

body > main {
  min-height: 70vh;
}

main {

  h1, h2, h3, h4, h5, h6 {
      font-family: $route159;
      line-height: 1.15;
      font-weight: 300;

      &.article {
          max-width: $article-width;
      }
  }
  h1 {
    font-size: 2.5em;
    font-weight: 300;
    margin-top: 1em;

    &.article {
      margin: 1em auto 0.5em;
      font-family: $playfair;
      font-size: 2.5em;
      font-weight: normal;
    }
  }

  h2 {
    font-size: 1.75em;
    font-weight: 300;

    &.article {
      font-size: 1.25em;
      margin-bottom: 0.5em;
    }
  }

  h3, h4, h5, h6 {
      font-size: 1.5em;
      font-weight: 300;

      &.article {
          margin: auto;
          font-size: 1.1em;
          margin-bottom: 0.5em;
      }
  }

  .cover {
    padding: 0px;
    margin: 0px;
    width: auto;
    min-height: 50vh;
    background-position: center;
    background-size: cover;
    overflow: hidden;
  }
}

/* Errors */
p.error {
  color: $red;
  font-weight: bold;
}

/* User page */
.user h1 {
  display: flex;
  flex-direction: row;
  align-items: center;
  margin: 0px;
}

.user .avatar.medium {
  margin-left: 0px;
}

.badge {
  margin-right: 1em;
  padding: 0.35em 1em;

  background: $background;
  color: $primary;
  border: 1px solid $primary;

  font-size: 1rem;
}

.user-summary {
   margin: 2em 0px;
}

/* Cards */
.cards {
  display: flex;
  flex-direction: row;
  flex-wrap: wrap;
  padding: 0 5%;
  margin: 1rem 0 5rem;
}
.card {
  flex: 1;
  display: flex;
  flex-direction: column;

  position: relative;

  min-width: 20em;
  min-height: 20em;
  margin: 1em;
  box-sizing: border-box;

  background: $gray;

  text-overflow: ellipsis;

  footer.authors {
    div {
      float: left;
      margin-right: 0.25em;
    }

    .likes { color: $red; }
    .reshares { color: $primary; }

    span.likes, span.resahres {
      font-family: "Route159",serif;
      font-size: 1em;
    }

    svg.feather {
      width: 0.85em;
      height: 0.85em;
    }
  }


  > * {
    margin: 20px;
  }

  .cover {
    min-height: 10em;
    background-position: center;
    background-size: cover;
    margin: 0px;

    &:hover {
        opacity: 0.9;
    }
  }
  
   header {
    display: flex;
  }

  h3 {
    flex-grow: 1;
    margin: 0;
    font-family: $playfair;
    font-size: 1.75em;
    font-weight: normal;
    line-height: 1.10;
<<<<<<< HEAD
    display: block;
=======
    display: inline-block;
>>>>>>> 4b981e0f
    position: relative;
    a {
      display: block;
      transition: color 0.1s ease-in;
      color: $text-color;

      &:hover { color: $primary; }
    }
  }

  .controls {
    flex-shrink: 0;
    text-align: end;

    .button {
      margin-top: 0;
      margin-bottom: 0;
    }
  }

  main {
    flex: 1;

    font-family: $lora;
    font-size: 1em;
    line-height: 1.25;
    text-align: initial;
    overflow: hidden;
  }
}

.list > .card {
  background: transparent;
  margin: 2em 0;
  min-height: 3em;

  padding: 1em;
  transition: background 0.1s ease-in;

  &:hover {
    background-color: $gray;
  }

  &.compact {
    margin: 0;
    padding: 0 1em;
  }

  h3 {
    margin: 0;
  }
}

/* Instance presentation */
.presentation {
  max-width: none;

  & > h2, & > a {
    text-align: center;
  }

  & > a {
    font-size: 1.2em;
    margin: 1em;
  }
}

/* Stats */
.stats {
  display: flex;
  justify-content: space-around;
  margin: 2em;

  > div {
    display: flex;
    flex-direction: column;
    justify-content: center;
    align-items: center;
  }

  p {
    text-align: center;
  }

  em {
    font-weight: bold;
    display: block;
    margin: 1em 0;
  }
}

/* Pagination */
.pagination {
  display: flex;
  justify-content: space-evenly;

  > * {
    padding: 2em;
  }
}

/* Flex boxes */
.flex {
  display: flex;
  flex-direction: row;
  align-items: center;

  &.vertical {
    flex-direction: column;
    justify-content: space-around;
    align-items: flex-start;

    small {
      margin: initial;
    }
  }

  .grow {
    flex: 1;
    margin: 0 1em;
  }

  .grow:first-child {
    margin: 1em 0;
  }
}

.left-icon {
    align-self: center;
    padding: 1em;
    background: $gray;
    border-radius: 50px;
    margin: 1em;
    margin-right: 2em;
}

/* Footer */
body > footer {
  display: flex;
  align-content: center;
  justify-content: space-around;
  background: $primary;
  color: $primary-text-color;
  margin-top: 5em;

  * {
    margin: 0;
  }

  hr {
    transform: skew(-15deg);
    background: $primary-text-color;
    border: none;
    width: .2em;
  }

  a, a:visited {
    color: $primary-text-color;
  }

  div {
    display: flex;
    flex-direction: column;
    flex-basis: 20%;
    margin: 2em 0;
    transition: all 0.1s ease-in;

    & > * {
      display: block;
      margin: 1em 0;
    }
  }
}

/// Media
figure {
  text-align: center;
  margin: 2em;
  max-width: 100%;
  width: auto;
  height: auto;

  > * {
    max-width: 100%;
  }

  figcaption {
    padding: 1em;
  }

  audio, video {
    width: 100%;
  }
}

.preview {
  display: block;
  max-width: 100px;
  max-height: 100px;
  width: auto;
  height: auto;
  margin-right: 20px;
}

.media-preview {
  min-height: 8em;

  &:not(.image) {
    background-color: #7765E3;
    background-repeat: no-repeat;
    background-position: center;
    background-size: 4em;
  }

  &.unknown {
    background-image: url('/static/images/unknown-file.svg');
    display: block;
  }

  &.audio {
    background-image: url('/static/images/audio-file.svg');
  }

  &.video {
    background-image: url('/static/images/video-file.svg');
  }
}

/// Avatars
.avatar {
  background-position: center !important;
  background-size: cover;
  border-radius: 100%;
  flex-shrink: 0;

  &.small {
    width: 50px;
    height: 50px;
  }

  &.medium {
    width: 100px;
    height: 100px;
    margin: 20px;
  }

  &.padded {
    margin-right: 2rem;
  }
}

/// Tabs
.tabs {
  border-bottom: 1px solid $gray;
  padding: 0px;
  margin: auto $horizontal-margin 2em;
  overflow: auto;
  display: flex;

  a {
    display: inline-block;
    color: $text-color;
    padding: 1em;

    &.selected {
      color: $primary;
      border-bottom: 1px solid $primary;
    }
 }
}


/// Small screens
@media screen and (max-width: 600px) {
  body > main > *, .h-feed > * {
    margin: 1em;
  }

  main .article-meta {
    > *, .comments {
      margin: 0 5%;
    }
    > p {
      margin: 2em 5%;
      font-size: 0.9em;
    }
    .comments > * { margin: auto 5%; }
    .comments .comment { padding: 2em 0px; }
  }
  main .article-info, main article, main h1.article, main h2.article {
    max-width: 90vw;
  }

  .card {
    min-width: 80%;
    min-height: 80%;
  }

  .tabs {
    margin: auto 0px 2em;
  }

  .stats { flex-direction: column; }
    body > footer {
    flex-direction: column;
    align-items: center;
  }
  body > footer * {
    margin: 1em auto;
    text-align: center;
  }

  .flex.wrap { flex-direction: column; }

  .cards, .list {
    margin: 1rem 0 5rem;
  }

  .split {
    flex-direction: column;
    margin: 0;

    & > * {
      max-width: 100% !important;
    }
  }

  .bottom-bar {
    flex-direction: column;
    align-items: center;
    & > div {
      margin: 0;
    }
  }

  main .article-meta .comments .comment {
    header {
      flex-direction: column;
    }

    .content {
      margin-top: 0.5em;
    }
  }
}

//highlighting
code {
  .constant{
      color: $code-constant-color;
  }
  .string{
      color: $code-string-color;
  }
  .keyword.type,.keyword.control,.type{
      color: $code-keyword-color;
  }
  .keyword.operator{
      color: $code-operator-color;
  }
  .source{
      color: $code-source-color;
  }
  .comment{
      color: $code-comment-color;
  }
  .function{
      color:inherit;
  }
}

/*增加导语*/
label[for=username]:after {
  content: '请使用英文字母和数字组合 (Please use Latin alphabet or numbers)';
  color:#F00;
  font-weight: bold;
}<|MERGE_RESOLUTION|>--- conflicted
+++ resolved
@@ -241,11 +241,7 @@
     font-size: 1.75em;
     font-weight: normal;
     line-height: 1.10;
-<<<<<<< HEAD
-    display: block;
-=======
     display: inline-block;
->>>>>>> 4b981e0f
     position: relative;
     a {
       display: block;
