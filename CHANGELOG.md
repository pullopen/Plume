--- conflicted
+++ resolved
@@ -13,12 +13,8 @@
 
 - Bump Rust to nightly 2022-01-26 (#1015)
 - Remove "Latest articles" timeline (#1069)
-<<<<<<< HEAD
-- Change order of timeline tabs (#1069, #1070)
+- Change order of timeline tabs (#1069, #1070, #1072)
 - Migrate ActivityPub-related crates from activitypub 0.1 to activitystreams 0.7
-=======
-- Change order of timeline tabs (#1069, #1070, #1072)
->>>>>>> 3bf61efc
 
 ### Fixed
 
