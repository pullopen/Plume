--- conflicted
+++ resolved
@@ -64,13 +64,8 @@
 rev = "0.1.2"
 
 [build-dependencies]
-<<<<<<< HEAD
 ructe = "0.15.0"
-rsass = "0.25"
-=======
-ructe = "0.14.0"
 rsass = "0.26"
->>>>>>> c1d9d39d
 
 [features]
 default = ["postgres"]
