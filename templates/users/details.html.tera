{% extends "base" %}
{% import "macros" as macros %}

{% block title %}
{% if user.display_name %}
    {% set name = user.display_name %}
{% else %}
    {% set name = user.username %}
{% endif %}

{{ name }}
{% endblock title %}

{% block content %}
    {% include "users/header" %}

    <div>
        {{ user.summary | safe }}
    </div>

<<<<<<< HEAD
    {% if recents | length != 0 %}
        <h2>{{ "Latest articles" | _ }}</h2>
=======
    {% if recents | length != 0 %}    
        <h2>
            {{ "Latest articles" | _ }}
            <small><a href="/@/{{ user.fqn }}/atom.xml"><i title="Atom feed" class="fa fa-rss"></i></a></small>
        </h2>
>>>>>>> 84b4ab10
        <div class="cards">
            {% for article in recents %}
                {{ macros::post_card(article=article) }}
            {% endfor %}
        </div>
    {% endif %}

    {% if reshares | length != 0 %}
        <h2>{{ "Recently boosted" | _ }}</h2>
        <div class="cards">
            {% for article in reshares %}
                {{ macros::post_card(article=article) }}
            {% endfor %}
        </div>
    {% endif %}
{% endblock content %}<|MERGE_RESOLUTION|>--- conflicted
+++ resolved
@@ -18,16 +18,11 @@
         {{ user.summary | safe }}
     </div>
 
-<<<<<<< HEAD
-    {% if recents | length != 0 %}
-        <h2>{{ "Latest articles" | _ }}</h2>
-=======
     {% if recents | length != 0 %}    
         <h2>
             {{ "Latest articles" | _ }}
             <small><a href="/@/{{ user.fqn }}/atom.xml"><i title="Atom feed" class="fa fa-rss"></i></a></small>
         </h2>
->>>>>>> 84b4ab10
         <div class="cards">
             {% for article in recents %}
                 {{ macros::post_card(article=article) }}
